on: [push]

name: CI

jobs:
  build_and_test:
    name: Rust project
    runs-on: ubuntu-latest
    steps:
      - uses: actions/checkout@v3
      - uses: actions/cache@v3
        with:
          path: |
            ~/.cargo/bin/
            ~/.cargo/registry/index/
            ~/.cargo/registry/cache/
            ~/.cargo/git/db/
            target/
          key: ${{ runner.os }}-cargo-${{ hashFiles('**/Cargo.lock') }}
      - name: Install APT dependencies
        run: sudo apt-get update && sudo apt-get install -y libclang-dev libgtk-3-dev libxcb-render0-dev libxcb-shape0-dev libxcb-xfixes0-dev libspeechd-dev libxkbcommon-dev libssl-dev protobuf-compiler libprotobuf-dev doxygen
      - uses: actions-rs/toolchain@v1
        with:
          toolchain: stable
          override: true
      - name: Run the tests
        run: |
          # `cargo test --doc` does not find the dynamic library, on the contrary to
          # `cargo test --lib`. This is an issue as running `cargo test` fails because
          # cargo does not find libOpenMM when running the doctests.
          # This issue is reported upstream in <https://github.com/rust-lang/cargo/issues/8531>.
          # It is fixed upstream, but the fix will only be released as part of rust 1.78 in May.
          # When the fix will be released, we can just run `cargo test`.
          cargo test --lib 2>&1 | tee test.log
          LD_LIBRARY_PATH=$(grep -oP '(?<=The OpenMM library was built and installed in `)[^`]*' test.log)/lib cargo test --doc
        env:
          RUST_BACKTRACE: 1
          RUST_LOG: trace
  windows_tests:
    name: Rust tests on Windows
    runs-on: windows-latest
    steps:
      - uses: actions/checkout@v3
      - uses: actions/cache@v3
        with:
          path: |
            ~/.cargo/bin/
            ~/.cargo/registry/index/
            ~/.cargo/registry/cache/
            ~/.cargo/git/db/
            target/
          key: ${{ runner.os }}-cargo-${{ hashFiles('**/Cargo.lock') }}
<<<<<<< HEAD
      - name: Install Protoc
        uses: arduino/setup-protoc@v3
      - run: |
          Set-ExecutionPolicy Bypass -Scope Process -Force; [System.Net.ServicePointManager]::SecurityProtocol = [System.Net.ServicePointManager]::SecurityProtocol -bor 3072; iex ((New-Object System.Net.WebClient).DownloadString('https://community.chocolatey.org/install.ps1'))
          choco install -y doxygen.install
=======
      - run: |
          choco install -y doxygen.install protoc
>>>>>>> f43be69b
      - name: Run the tests
        run: cargo test
        env:
          RUST_BACKTRACE: 1
          RUST_LOG: trace
  lint:
      name: Lint
      runs-on: ubuntu-latest
      steps:
      - uses: actions/checkout@v3
      - uses: actions/cache@v3
        with:
          path: |
            ~/.cargo/bin/
            ~/.cargo/registry/index/
            ~/.cargo/registry/cache/
            ~/.cargo/git/db/
            target/
          key: ${{ runner.os }}-cargo-${{ hashFiles('**/Cargo.lock') }}
      - name: Install APT dependencies
        run: sudo apt-get update && sudo apt-get install -y libclang-dev libgtk-3-dev libxcb-render0-dev libxcb-shape0-dev libxcb-xfixes0-dev libspeechd-dev libxkbcommon-dev libssl-dev protobuf-compiler libprotobuf-dev doxygen
      - name: Clippy
        run: cargo clippy -- --deny warnings
  format:
    name: Format
    runs-on: ubuntu-latest
    steps:
      - uses: actions/checkout@v3
      - name: Format
        run: cargo fmt --check<|MERGE_RESOLUTION|>--- conflicted
+++ resolved
@@ -50,16 +50,8 @@
             ~/.cargo/git/db/
             target/
           key: ${{ runner.os }}-cargo-${{ hashFiles('**/Cargo.lock') }}
-<<<<<<< HEAD
-      - name: Install Protoc
-        uses: arduino/setup-protoc@v3
-      - run: |
-          Set-ExecutionPolicy Bypass -Scope Process -Force; [System.Net.ServicePointManager]::SecurityProtocol = [System.Net.ServicePointManager]::SecurityProtocol -bor 3072; iex ((New-Object System.Net.WebClient).DownloadString('https://community.chocolatey.org/install.ps1'))
-          choco install -y doxygen.install
-=======
       - run: |
           choco install -y doxygen.install protoc
->>>>>>> f43be69b
       - name: Run the tests
         run: cargo test
         env:
